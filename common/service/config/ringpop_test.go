--- conflicted
+++ resolved
@@ -57,12 +57,7 @@
 	s.Equal(time.Second*30, cfg.MaxJoinDuration)
 	cfg.validate()
 	s.Nil(err)
-<<<<<<< HEAD
-
-	f, err := cfg.NewFactory(loggerimpl.NewNopLogger(), "test", nil)
-=======
-	f, err := cfg.NewFactory(nil, "test", loggerimpl.NewNopLogger())
->>>>>>> 658758ac
+	f, err := cfg.NewFactory(nil, "test", nil, loggerimpl.NewNopLogger())
 	s.Nil(err)
 	s.NotNil(f)
 }
@@ -77,11 +72,7 @@
 	s.Equal(time.Second*30, cfg.MaxJoinDuration)
 	err = cfg.validate()
 	s.Nil(err)
-<<<<<<< HEAD
-	f, err := cfg.NewFactory(loggerimpl.NewNopLogger(), "test", nil)
-=======
-	f, err := cfg.NewFactory(nil, "test", loggerimpl.NewNopLogger())
->>>>>>> 658758ac
+	f, err := cfg.NewFactory(nil, "test", nil, loggerimpl.NewNopLogger())
 	s.Nil(err)
 	s.NotNil(f)
 }
@@ -95,11 +86,7 @@
 	s.NotNil(cfg.validate())
 	cfg.DiscoveryProvider = statichosts.New("127.0.0.1")
 	s.Nil(cfg.validate())
-<<<<<<< HEAD
-	f, err := cfg.NewFactory(loggerimpl.NewNopLogger(), "test", nil)
-=======
-	f, err := cfg.NewFactory(nil, "test", loggerimpl.NewNopLogger())
->>>>>>> 658758ac
+	f, err := cfg.NewFactory(nil, "test", nil, loggerimpl.NewNopLogger())
 	s.Nil(err)
 	s.NotNil(f)
 }
@@ -124,11 +111,7 @@
 	s.Equal(BootstrapModeDNS, cfg.BootstrapMode)
 	s.Nil(cfg.validate())
 	logger := loggerimpl.NewNopLogger()
-<<<<<<< HEAD
-	f, err := cfg.NewFactory(logger, "test", nil)
-=======
-	f, err := cfg.NewFactory(nil, "test", logger)
->>>>>>> 658758ac
+	f, err := cfg.NewFactory(nil, "test", nil, logger)
 	s.Nil(err)
 	s.NotNil(f)
 
